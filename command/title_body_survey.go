--- conflicted
+++ resolved
@@ -88,10 +88,7 @@
 	return string(templateContents), nil
 }
 
-<<<<<<< HEAD
 func titleBodySurvey(cmd *cobra.Command, providedTitle, providedBody string, defs defaults, templatePaths []string, allowPreview bool) (*titleBody, error) {
-=======
-func titleBodySurvey(cmd *cobra.Command, providedTitle, providedBody string, defs defaults, templatePaths []string) (*titleBody, error) {
 	editorCommand := os.Getenv("GH_EDITOR")
 	if editorCommand == "" {
 		ctx := contextForCommand(cmd)
@@ -102,7 +99,6 @@
 		editorCommand, _ = cfg.Get(defaultHostname, "editor")
 	}
 
->>>>>>> a7931a07
 	var inProgress titleBody
 	inProgress.Title = defs.Title
 	templateContents := ""
