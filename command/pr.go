package command

import (
	"fmt"
	"io"
	"regexp"
	"strconv"
	"strings"

	"github.com/cli/cli/api"
	"github.com/cli/cli/context"
	"github.com/cli/cli/git"
	"github.com/cli/cli/internal/ghrepo"
	"github.com/cli/cli/pkg/text"
	"github.com/cli/cli/utils"
	"github.com/spf13/cobra"
	"github.com/spf13/pflag"
)

func init() {
	RootCmd.AddCommand(prCmd)
	prCmd.AddCommand(prCheckoutCmd)
	prCmd.AddCommand(prCreateCmd)
	prCmd.AddCommand(prListCmd)
	prCmd.AddCommand(prStatusCmd)
	prCmd.AddCommand(prViewCmd)

	prListCmd.Flags().IntP("limit", "L", 30, "Maximum number of items to fetch")
	prListCmd.Flags().StringP("state", "s", "open", "Filter by state: {open|closed|merged|all}")
	prListCmd.Flags().StringP("base", "B", "", "Filter by base branch")
	prListCmd.Flags().StringSliceP("label", "l", nil, "Filter by label")
	prListCmd.Flags().StringP("assignee", "a", "", "Filter by assignee")

	prViewCmd.Flags().BoolP("preview", "p", false, "Display preview of pull request content")
}

var prCmd = &cobra.Command{
	Use:   "pr",
	Short: "Create, view, and checkout pull requests",
	Long: `Work with GitHub pull requests.

A pull request can be supplied as argument in any of the following formats:
- by number, e.g. "123";
- by URL, e.g. "https://github.com/OWNER/REPO/pull/123"; or
- by the name of its head branch, e.g. "patch-1" or "OWNER:patch-1".`,
}
var prListCmd = &cobra.Command{
	Use:   "list",
	Short: "List and filter pull requests in this repository",
	RunE:  prList,
}
var prStatusCmd = &cobra.Command{
	Use:   "status",
	Short: "Show status of relevant pull requests",
	RunE:  prStatus,
}
var prViewCmd = &cobra.Command{
	Use:   "view [{<number> | <url> | <branch>}]",
	Short: "View a pull request in the browser",
	Long: `View a pull request specified by the argument in the browser.

Without an argument, the pull request that belongs to the current
branch is opened.`,
	RunE: prView,
}

func prStatus(cmd *cobra.Command, args []string) error {
	ctx := contextForCommand(cmd)
	apiClient, err := apiClientForContext(ctx)
	if err != nil {
		return err
	}

	currentPRNumber, currentPRHeadRef, err := prSelectorForCurrentBranch(ctx)
	if err != nil {
		return err
	}
	currentUser, err := ctx.AuthLogin()
	if err != nil {
		return err
	}

	baseRepo, err := determineBaseRepo(cmd, ctx)
	if err != nil {
		return err
	}

	prPayload, err := api.PullRequests(apiClient, baseRepo, currentPRNumber, currentPRHeadRef, currentUser)
	if err != nil {
		return err
	}

	out := colorableOut(cmd)

	fmt.Fprintln(out, "")
	fmt.Fprintf(out, "Relevant pull requests in %s\n", ghrepo.FullName(baseRepo))
	fmt.Fprintln(out, "")

	printHeader(out, "Current branch")
	if prPayload.CurrentPR != nil {
		printPrs(out, 0, *prPayload.CurrentPR)
	} else {
		message := fmt.Sprintf("  There is no pull request associated with %s", utils.Cyan("["+currentPRHeadRef+"]"))
		printMessage(out, message)
	}
	fmt.Fprintln(out)

	printHeader(out, "Created by you")
	if prPayload.ViewerCreated.TotalCount > 0 {
		printPrs(out, prPayload.ViewerCreated.TotalCount, prPayload.ViewerCreated.PullRequests...)
	} else {
		printMessage(out, "  You have no open pull requests")
	}
	fmt.Fprintln(out)

	printHeader(out, "Requesting a code review from you")
	if prPayload.ReviewRequested.TotalCount > 0 {
		printPrs(out, prPayload.ReviewRequested.TotalCount, prPayload.ReviewRequested.PullRequests...)
	} else {
		printMessage(out, "  You have no pull requests to review")
	}
	fmt.Fprintln(out)

	return nil
}

func prList(cmd *cobra.Command, args []string) error {
	ctx := contextForCommand(cmd)
	apiClient, err := apiClientForContext(ctx)
	if err != nil {
		return err
	}

	baseRepo, err := determineBaseRepo(cmd, ctx)
	if err != nil {
		return err
	}

	fmt.Fprintf(colorableErr(cmd), "\nPull requests for %s\n\n", ghrepo.FullName(baseRepo))

	limit, err := cmd.Flags().GetInt("limit")
	if err != nil {
		return err
	}
	state, err := cmd.Flags().GetString("state")
	if err != nil {
		return err
	}
	baseBranch, err := cmd.Flags().GetString("base")
	if err != nil {
		return err
	}
	labels, err := cmd.Flags().GetStringSlice("label")
	if err != nil {
		return err
	}
	assignee, err := cmd.Flags().GetString("assignee")
	if err != nil {
		return err
	}

	var graphqlState []string
	switch state {
	case "open":
		graphqlState = []string{"OPEN"}
	case "closed":
		graphqlState = []string{"CLOSED", "MERGED"}
	case "merged":
		graphqlState = []string{"MERGED"}
	case "all":
		graphqlState = []string{"OPEN", "CLOSED", "MERGED"}
	default:
		return fmt.Errorf("invalid state: %s", state)
	}

	params := map[string]interface{}{
		"owner": baseRepo.RepoOwner(),
		"repo":  baseRepo.RepoName(),
		"state": graphqlState,
	}
	if len(labels) > 0 {
		params["labels"] = labels
	}
	if baseBranch != "" {
		params["baseBranch"] = baseBranch
	}
	if assignee != "" {
		params["assignee"] = assignee
	}

	prs, err := api.PullRequestList(apiClient, params, limit)
	if err != nil {
		return err
	}

	if len(prs) == 0 {
		colorErr := colorableErr(cmd) // Send to stderr because otherwise when piping this command it would seem like the "no open prs" message is actually a pr
		msg := "There are no open pull requests"

		userSetFlags := false
		cmd.Flags().Visit(func(f *pflag.Flag) {
			userSetFlags = true
		})
		if userSetFlags {
			msg = "No pull requests match your search"
		}
		printMessage(colorErr, msg)
		return nil
	}

	table := utils.NewTablePrinter(cmd.OutOrStdout())
	for _, pr := range prs {
		prNum := strconv.Itoa(pr.Number)
		if table.IsTTY() {
			prNum = "#" + prNum
		}
		table.AddField(prNum, nil, colorFuncForPR(pr))
		table.AddField(replaceExcessiveWhitespace(pr.Title), nil, nil)
		table.AddField(pr.HeadLabel(), nil, utils.Cyan)
		table.EndRow()
	}
	err = table.Render()
	if err != nil {
		return err
	}

	return nil
}

func colorFuncForPR(pr api.PullRequest) func(string) string {
	if pr.State == "OPEN" && pr.IsDraft {
		return utils.Gray
	} else {
		return colorFuncForState(pr.State)
	}
}

func colorFuncForState(state string) func(string) string {
	switch state {
	case "OPEN":
		return utils.Green
	case "CLOSED":
		return utils.Red
	case "MERGED":
		return utils.Magenta
	default:
		return nil
	}
}

func prView(cmd *cobra.Command, args []string) error {
	ctx := contextForCommand(cmd)

	apiClient, err := apiClientForContext(ctx)
	if err != nil {
		return err
	}

	baseRepo, err := determineBaseRepo(cmd, ctx)
	if err != nil {
		return err
	}

	preview, err := cmd.Flags().GetBool("preview")
	if err != nil {
		return err
	}

	var openURL string
	var pr *api.PullRequest
	if len(args) > 0 {
		pr, err = prFromArg(apiClient, baseRepo, args[0])
		if err != nil {
			return err
		}
		openURL = pr.URL
	} else {
		prNumber, branchWithOwner, err := prSelectorForCurrentBranch(ctx)
		if err != nil {
			return err
		}

		if prNumber > 0 {
			openURL = fmt.Sprintf("https://github.com/%s/pull/%d", ghrepo.FullName(baseRepo), prNumber)
			if preview {
				pr, err = api.PullRequestByNumber(apiClient, baseRepo, prNumber)
				if err != nil {
					return err
				}
			}
		} else {
			pr, err = api.PullRequestForBranch(apiClient, baseRepo, branchWithOwner)
			if err != nil {
				return err
			}

			openURL = pr.URL
		}
	}

	if preview {
		out := colorableOut(cmd)
		return printPrPreview(out, pr)
	} else {
		fmt.Fprintf(cmd.ErrOrStderr(), "Opening %s in your browser.\n", openURL)
		return utils.OpenInBrowser(openURL)
	}
}

func printPrPreview(out io.Writer, pr *api.PullRequest) error {
	fmt.Fprintln(out, utils.Bold(pr.Title))
	fmt.Fprintln(out, utils.Gray(fmt.Sprintf(
		"%s wants to merge %s into %s from %s",
		pr.Author.Login,
		utils.Pluralize(pr.Commits.TotalCount, "commit"),
		pr.BaseRefName,
		pr.HeadRefName,
	)))
	if pr.Body != "" {
		fmt.Fprintln(out)
		md, err := utils.RenderMarkdown(pr.Body)
		if err != nil {
			return err
		}
		fmt.Fprintln(out, md)
		fmt.Fprintln(out)
	}

	fmt.Fprintf(out, utils.Gray("View this pull request on GitHub: %s\n"), pr.URL)
	return nil
}

var prURLRE = regexp.MustCompile(`^https://github\.com/([^/]+)/([^/]+)/pull/(\d+)`)

func prFromArg(apiClient *api.Client, baseRepo ghrepo.Interface, arg string) (*api.PullRequest, error) {
	if prNumber, err := strconv.Atoi(arg); err == nil {
		return api.PullRequestByNumber(apiClient, baseRepo, prNumber)
	}

	if m := prURLRE.FindStringSubmatch(arg); m != nil {
		prNumber, _ := strconv.Atoi(m[3])
		return api.PullRequestByNumber(apiClient, baseRepo, prNumber)
	}

	return api.PullRequestForBranch(apiClient, baseRepo, arg)
}

func prSelectorForCurrentBranch(ctx context.Context) (prNumber int, prHeadRef string, err error) {
	baseRepo, err := ctx.BaseRepo()
	if err != nil {
		return
	}
	prHeadRef, err = ctx.Branch()
	if err != nil {
		return
	}
	branchConfig := git.ReadBranchConfig(prHeadRef)

	// the branch is configured to merge a special PR head ref
	prHeadRE := regexp.MustCompile(`^refs/pull/(\d+)/head$`)
	if m := prHeadRE.FindStringSubmatch(branchConfig.MergeRef); m != nil {
		prNumber, _ = strconv.Atoi(m[1])
		return
	}

	var branchOwner string
	if branchConfig.RemoteURL != nil {
		// the branch merges from a remote specified by URL
		if r, err := ghrepo.FromURL(branchConfig.RemoteURL); err == nil {
			branchOwner = r.RepoOwner()
		}
	} else if branchConfig.RemoteName != "" {
		// the branch merges from a remote specified by name
		rem, _ := ctx.Remotes()
		if r, err := rem.FindByName(branchConfig.RemoteName); err == nil {
			branchOwner = r.RepoOwner()
		}
	}

	if branchOwner != "" {
		if strings.HasPrefix(branchConfig.MergeRef, "refs/heads/") {
			prHeadRef = strings.TrimPrefix(branchConfig.MergeRef, "refs/heads/")
		}
		// prepend `OWNER:` if this branch is pushed to a fork
		if !strings.EqualFold(branchOwner, baseRepo.RepoOwner()) {
			prHeadRef = fmt.Sprintf("%s:%s", branchOwner, prHeadRef)
		}
	}

	return
}

func printPrs(w io.Writer, totalCount int, prs ...api.PullRequest) {
	for _, pr := range prs {
		prNumber := fmt.Sprintf("#%d", pr.Number)
<<<<<<< HEAD
		if pr.State == "OPEN" {
			fmt.Fprintf(w, "  %s", utils.Green(prNumber))
		} else if pr.State == "MERGED" {
			fmt.Fprintf(w, "  %s", utils.Magenta(prNumber))
		} else if pr.State == "CLOSED" {
			fmt.Fprintf(w, "  %s", utils.Red(prNumber))
		}
		fmt.Fprintf(w, "  %s %s", text.Truncate(50, replaceExcessiveWhitespace(pr.Title)), utils.Cyan("["+pr.HeadLabel()+"]"))
=======

		prNumberColorFunc := utils.Green
		if pr.IsDraft {
			prNumberColorFunc = utils.Gray
		}

		fmt.Fprintf(w, "  %s  %s %s", prNumberColorFunc(prNumber), text.Truncate(50, replaceExcessiveWhitespace(pr.Title)), utils.Cyan("["+pr.HeadLabel()+"]"))
>>>>>>> 39bdeee1

		checks := pr.ChecksStatus()
		reviews := pr.ReviewStatus()
		if checks.Total > 0 || reviews.ChangesRequested || reviews.Approved {
			fmt.Fprintf(w, "\n  ")
		}

		if checks.Total > 0 {
			var summary string
			if checks.Failing > 0 {
				if checks.Failing == checks.Total {
					summary = utils.Red("All checks failing")
				} else {
					summary = utils.Red(fmt.Sprintf("%d/%d checks failing", checks.Failing, checks.Total))
				}
			} else if checks.Pending > 0 {
				summary = utils.Yellow("Checks pending")
			} else if checks.Passing == checks.Total {
				summary = utils.Green("Checks passing")
			}
			fmt.Fprintf(w, " - %s", summary)
		}

		if reviews.ChangesRequested {
			fmt.Fprintf(w, " - %s", utils.Red("Changes requested"))
		} else if reviews.ReviewRequired {
			fmt.Fprintf(w, " - %s", utils.Yellow("Review required"))
		} else if reviews.Approved {
			fmt.Fprintf(w, " - %s", utils.Green("Approved"))
		}

		fmt.Fprint(w, "\n")
	}
	remaining := totalCount - len(prs)
	if remaining > 0 {
		fmt.Fprintf(w, utils.Gray("  And %d more\n"), remaining)
	}
}

func printHeader(w io.Writer, s string) {
	fmt.Fprintln(w, utils.Bold(s))
}

func printMessage(w io.Writer, s string) {
	fmt.Fprintln(w, utils.Gray(s))
}

func replaceExcessiveWhitespace(s string) string {
	s = strings.TrimSpace(s)
	s = regexp.MustCompile(`\r?\n`).ReplaceAllString(s, " ")
	s = regexp.MustCompile(`\s{2,}`).ReplaceAllString(s, " ")
	return s
}<|MERGE_RESOLUTION|>--- conflicted
+++ resolved
@@ -393,24 +393,17 @@
 func printPrs(w io.Writer, totalCount int, prs ...api.PullRequest) {
 	for _, pr := range prs {
 		prNumber := fmt.Sprintf("#%d", pr.Number)
-<<<<<<< HEAD
-		if pr.State == "OPEN" {
-			fmt.Fprintf(w, "  %s", utils.Green(prNumber))
-		} else if pr.State == "MERGED" {
-			fmt.Fprintf(w, "  %s", utils.Magenta(prNumber))
-		} else if pr.State == "CLOSED" {
-			fmt.Fprintf(w, "  %s", utils.Red(prNumber))
-		}
-		fmt.Fprintf(w, "  %s %s", text.Truncate(50, replaceExcessiveWhitespace(pr.Title)), utils.Cyan("["+pr.HeadLabel()+"]"))
-=======
 
 		prNumberColorFunc := utils.Green
 		if pr.IsDraft {
 			prNumberColorFunc = utils.Gray
+		} else if pr.State == "MERGED" {
+			prNumberColorFunc = utils.Magenta
+		} else if pr.State == "CLOSED" {
+			prNumberColorFunc = utils.Red
 		}
 
 		fmt.Fprintf(w, "  %s  %s %s", prNumberColorFunc(prNumber), text.Truncate(50, replaceExcessiveWhitespace(pr.Title)), utils.Cyan("["+pr.HeadLabel()+"]"))
->>>>>>> 39bdeee1
 
 		checks := pr.ChecksStatus()
 		reviews := pr.ReviewStatus()
