--- conflicted
+++ resolved
@@ -1,15 +1,10 @@
 package utils
 
 import (
-<<<<<<< HEAD
-	"os"
-
-=======
 	"io"
 	"os"
 
 	"github.com/mattn/go-colorable"
->>>>>>> 64dcdd68
 	"github.com/mattn/go-isatty"
 	"github.com/mgutz/ansi"
 )
